--- conflicted
+++ resolved
@@ -177,11 +177,7 @@
     def quantize(self):
         QuantizableModule.quantize(self)
 
-<<<<<<< HEAD
-        eps = torch.sqrt(torch.Tensor([self.eps]))
-=======
         eps = torch.sqrt(torch.Tensor([self.eps])).to(self.running_var.device)
->>>>>>> 4ab506f0
 
         inv_running_std = 1/torch.sqrt(self.running_var + eps)
         self.folded_weight = (self.weight * inv_running_std) \
