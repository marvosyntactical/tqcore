import torch
from torch import Tensor
import torch.nn as nn
import torch.nn.functional as F
from torch.nn.modules.batchnorm import _BatchNorm

from .quantizable_layer import QuantizableModule, SYMMETRIZING_MODULES, qlogger
from .kernel import qmul, qadd
from .qtensor import QTensor

import copy
from typing import Dict, Optional, Union
import math
import warnings

__DEBUG__ = True
is_integer = lambda t: (t.round()==t).all() if __DEBUG__ else True

# wrapped _BatchNorm interface like in the recommendation of RLisfun:
# https://github.com/pytorch/pytorch/issues/4741
# -> compatibility of BN with model.eval() (which seems defunct) via:
# 1. keeping bn.training == True always
# 2. changing bn.track_running_stats to False during eval()
# -> wenn bn.track_running_stats False, setze kurz momentum = 0, sodass kein update passiert

class _QBatchNorm(QuantizableModule, _BatchNorm):

    def __init__(self, *args, qkwargs: Dict, **kwargs):
        QuantizableModule.__init__(self, **qkwargs)
        _BatchNorm.__init__(self, *args, **kwargs)
        self.record_n_batches = qkwargs["record_n_batches_bn"]

    def forward_quantized(self, x: QTensor) -> QTensor:
        """
        # NOTES for stuff to do inside qat_convert.py:
        # rewrite/delete convbn.train und setze BN permanent auf track_running_stats=False
        # quantisierung:
        # 1. weight /= sigma; bias *= mu
        # 2. weight und bias beide auf 32 quantizen

        Quantized batch norm self, without folding

        :param x: QTensor, quantized input data
        """
        assert x.num_bits == self.num_bits, (x.num_bits, self.num_bits)

        gamma = self.gamma

        beta = self.quantization.quantize_to_qtensor_given_scale(
            self.folded_bias,
            x.scale * gamma.scale,
            0,
            num_bits=self.num_bits_bias,
        )

        # TODO replace below code by quantized_layer.quantized_linear call
        # / abstract with replaceable mul kernel (matmul/mul)

        # assert not self.track_running_stats, "<-- this attr indicates whether we are training; forward_quantized is for inference only"

        x_zeroed = x._t - x.zero
        gamma_zeroed = gamma._t - gamma.zero

        # print([t.shape for t in [x_zeroed, gamma_zeroed, beta._t]])
        out = x_zeroed * gamma_zeroed + beta._t

        multiplier = (x.scale * gamma.scale) / self.scale

        out = out * multiplier + self.zero

        out = self.quantization.tensor_clamp(out, num_bits=self.num_bits)

        out = QTensor(out, scale=self.scale, zero=self.zero, num_bits=self.num_bits, quantized=True)

        assert is_integer(out._t), out

        assert len(torch.unique(out._t)) > 1, (out.min(), x.min(), x.max(), self.zero, self.scale)

        return out # QTensor(out, scale=self.scale, zero=self.zero)

    def _do_checks(self, input: Tensor) -> Tensor:
        # NOTE uncomment TODO
        # self._check_input_dim(input)

        # exponential_average_factor is set to self.momentum
        # (when it is available) only so that it gets updated
        # in ONNX graph when this node is exported to ONNX.
        if self.momentum is None:
            exponential_average_factor = 0.0
        else:
            exponential_average_factor = self.momentum

        if self.training and self.track_running_stats:
            # TODO: if statement only here to tell the jit to skip emitting this when it is None
            if self.num_batches_tracked is not None:  # type: ignore
                self.num_batches_tracked = self.num_batches_tracked + 1  # type: ignore
                if self.momentum is None:  # use cumulative moving average
                    exponential_average_factor = 1.0 / float(self.num_batches_tracked)
                else:  # use exponential moving average
                    exponential_average_factor = self.momentum
        r"""
        Decide whether the mini-batch stats should be used for normalization rather than the buffers.
        Mini-batch stats are used in training mode, and in eval mode when buffers are None.
        """
        if self.training:
            bn_training = True
        else:
            bn_training = (self.running_mean is None) and (self.running_var is None)

        # --------------- THIS IS THE ONLY CHANGE HERE: ---------------

        if not self.track_running_stats:
            # workaround to tell batchnorm not to update during inference
            exponential_average_factor = 0.0

        r"""
        Buffers are only updated if they are to be tracked and we are in training mode. Thus they only need to be
        passed when the update should occur (i.e. in training mode when they are tracked), or when buffer stats are
        used for normalization (i.e. in eval mode when buffers are not None).
        """
        assert self.running_mean is None or isinstance(self.running_mean, torch.Tensor)
        assert self.running_var is None or isinstance(self.running_var, torch.Tensor)

        return bn_training, exponential_average_factor

    def forward_fp(self, input: Tensor) -> Tensor:
        bn_training, exponential_average_factor = self._do_checks(input)

        return F.batch_norm(
            input,
            # If buffers are not to be tracked, ensure that they won't be updated
            self.running_mean if not self.training or self.track_running_stats else None,
            self.running_var if not self.training or self.track_running_stats else None,
            self.weight,
            self.bias,
            bn_training,
            exponential_average_factor,
            self.eps
        )

    def forward_qat(self, input: QTensor) -> QTensor:
        assert input.num_bits == self.num_bits, (input.num_bits, self.num_bits)
        super().forward_qat()

        bn_training, exponential_average_factor = self._do_checks(input)
        out = F.batch_norm(
            input._t,
            # If buffers are not to be tracked, ensure that they won't be updated
            self.running_mean if not self.training or self.track_running_stats else None,
            self.running_var if not self.training or self.track_running_stats else None,
            self.weight,
            self.bias,
            bn_training,
            exponential_average_factor,
            self.eps
        )
        if self.n_qat_batches == self.record_n_batches:
            self.freeze()
        return QTensor(out, scale=self.scale, zero=self.zero, num_bits=self.num_bits, quantized=False)

    def freeze(self):
        # to stop recording running stats;
        # make self never trainable using self.train() again.
        qlogger.info("{self} stopped recording.")
        self.track_running_stats = True
        self.train = lambda t: warnings.warn(f"{self}.train({t}) got called after it was frozen!"); return self

    def quantize(self):
        QuantizableModule.quantize(self)

        eps = torch.sqrt(torch.Tensor([self.eps])).to(self.running_var.device)

        # math see overleaf: quantized calculations
        inv_running_std = 1/torch.sqrt(self.running_var + eps)
<<<<<<< HEAD
        # self.folded_weight = (self.weight * inv_running_std) \
        #         .unsqueeze(0).unsqueeze(-1)
        self.folded_weight = (self.weight * inv_running_std) \
                .unsqueeze(0).unsqueeze(-1).unsqueeze(-1)


        # self.folded_bias = self.bias.unsqueeze(0).unsqueeze(-1) \
        #         - (self.running_mean.unsqueeze(0).unsqueeze(-1) \
        #         * self.folded_weight)
        self.folded_bias = self.bias.unsqueeze(0).unsqueeze(-1).unsqueeze(-1) \
                - (self.running_mean.unsqueeze(0).unsqueeze(-1).unsqueeze(-1) \
                * self.folded_weight)
=======
        folded_weight = (self.weight * inv_running_std) \
                .unsqueeze(0).unsqueeze(-1)

        self.folded_bias = self.bias.unsqueeze(0).unsqueeze(-1) \
                - (self.running_mean.unsqueeze(0).unsqueeze(-1) \
                * folded_weight)

        self.gamma = self.weight_quantization.quantize_to_qtensor_using_range(
            folded_weight,
            num_bits=self.num_bits_weight # int8 or int32 ? TODO test
        )
>>>>>>> 5d0d3862

    def train(self, mode:bool):
        # batchnorm can apparently not handle eval mode
        # (https://github.com/pytorch/pytorch/issues/4741)
        # instead, set following flag and use it in BatchNormWrap.forward:
        self.track_running_stats = bool(mode)
        return self

class QBatchNorm1dTranspose(_QBatchNorm, nn.BatchNorm1d):
    def __init__(self, *args, qkwargs: Dict, **kwargs):
        _QBatchNorm.__init__(self, *args, qkwargs=qkwargs, **kwargs)
        nn.BatchNorm1d.__init__(self, *args, **kwargs)

    def forward_fp(self, x):
        x = torch.transpose(x,1,2)
        x = _QBatchNorm.forward_fp(self, x)
        x = torch.transpose(x,1,2)
        return x

    def forward_qat(self, x):
        x = torch.transpose(x,1,2)
        x = _QBatchNorm.forward_qat(self, x)
        x = torch.transpose(x,1,2)
        return x

    def forward_quantized(self, x):
        x = torch.transpose(x,1,2)
        x = _QBatchNorm.forward_quantized(self, x)
        x = torch.transpose(x,1,2)
        return x

class FPBatchNorm1dTranspose(nn.BatchNorm1d):
    def __init__(self, *args, **kwargs):
        nn.BatchNorm1d.__init__(self, *args, **kwargs)

    def forward(self, x):
        x = torch.transpose(x,1,2)
        x = nn.BatchNorm1d.forward(self, x)
        x = torch.transpose(x,1,2)
        return x

class QBatchNorm1d(_QBatchNorm, nn.BatchNorm1d):
    pass

class QBatchNorm2d(_QBatchNorm, nn.BatchNorm2d):
    pass

class QBatchNorm3d(_QBatchNorm, nn.BatchNorm3d):
    pass

class ConvBNfoldable(QuantizableModule):
    """
    relu(batchnorm2d(conv2d(x))) style module
    with custom forward pass that is altered during qat_prepare and qat_convert

    structure from https://pytorch.org/tutorials/advanced/static_quantization_tutorial.html#quantization-aware-training
    as described in https://arxiv.org/abs/1712.05877v1 Sec 3.2
    This module switches to the Fig C8 procedure upon call of self.qat_prepare():
    https://bluemountain.eee.hku.hk/papaa2018/PAPAA18-L04-Jac+18.pdf
    Then folds/removes the BN completely when self.fold() is called
    """
    def __init__(
            self,
            in_planes,
            out_planes,
            kernel_size, #=3,
            stride=1,
            groups=1,
            padding=0,
            momentum=0.1,
            relu: Union[int, bool]=6,
            eps=1e-05,
            Convclass=nn.Conv2d,
            **qkwargs
        ):

        super().__init__(**qkwargs)

        if not type(padding) == int:
            # dont know what this is for; its from https://pytorch.org/tutorials/advanced/static_quantization_tutorial.htm
            padding = (kernel_size - 1) // 2

        self.conv = Convclass(in_planes, out_planes, kernel_size, stride, padding, groups=groups, bias=False)
        self.bn = QBatchNorm2d(out_planes, momentum=momentum)

        self.has_relu = not(type(relu) == bool and relu == False)

        if self.has_relu:
            relu_module = nn.ReLU() if (type(relu)==int and relu==0) else nn.ReLU6()
            self.relu = relu_module

        def debug_fold_backward(module, grad_in, grad_out):
            # sanity check if weights have been updated since last backward pass
            convweight = module.conv.weight.data
            bnweight = module.bn.weight.data
            bnbias = module.bn.bias.data
            if hasattr(module, "last_weights_cache"):
                # are these ever updated?
                if not (convweight == module.last_weights_cache[0]).all():
                    qlogger.debug("conv weight updated!")
                if not (bnweight == module.last_weights_cache[1]).all():
                    qlogger.debug("bn weight updated!")
                if not (bnbias == module.last_weights_cache[2]).all():
                    qlogger.debug("bn bias updated")

            module.last_weights_cache = [convweight]
            module.last_weights_cache += [bnweight]
            module.last_weights_cache += [bnbias]

        # self.register_backward_hook(
        #     debug_fold_backward
        # )

    def forward_fp(self, x):
        # forward used during fp32 pretraining
        assert not (not self.conv.training and self.bn.track_running_stats)

        x = self.conv(x)
        x = self.bn(x)
        if self.has_relu:
            x = self.relu(x)
        return x

    def forward_quantized(self, x):
        # forward used after conversion, no bn
        x = self.conv(x)
        if self.has_relu:
            x = self.relu(x)
        return x

    def quantize(self):
        super().quantize()
        self.fold()

    def folded_weight(self):
        # C8: w_fold = w * (gamma/sigma)
        folded_weight = self.conv.weight * (self.bn.weight / torch.sqrt(self.bn.running_var + self.bn.eps)).unsqueeze(1).unsqueeze(1).unsqueeze(1)
        return folded_weight

    def folded_bias(self):
        # C8: bias = beta - gamma * mu / sigma
        folded_bias = self.bn.bias -  (self.bn.weight * self.bn.running_mean) / torch.sqrt(self.bn.running_var + self.bn.eps)
        return folded_bias

    def fold(self):

        folded_weight = self.folded_weight()
        folded_bias = self.folded_bias()

        assert not torch.isnan(folded_weight).any()
        assert not torch.isnan(folded_bias).any()

        self.conv.weight.data = folded_weight
        if self.conv.bias is not None:
            self.conv.bias.data = folded_bias
        else:
            self.conv.bias = nn.Parameter(folded_bias)

        # # change function to normal fwd pass again, but wthout bn
        # self.forward = self.forward_folded


    def forward_qat(self, x):
        """
        https://bluemountain.eee.hku.hk/papaa2018/PAPAA18-L04-Jac+18.pdf Fig C8 procedure
        """
        assert not (not self.conv.training and self.bn.track_running_stats)

        if self.bn.track_running_stats:
            # update BN running stats
            self.bn(self.conv(x))

        # fold the weights then fake quantize in conv's fwd hook:

        # unterer Teil des training graphs in C8:

        folded_weight = self.folded_weight()
        folded_weight.data = self.conv.fake_quantize(folded_weight.data, self.conv._Qwt, self.conv._num_bits_wt, None, None, handling_qtensors=False)

        folded_bias = self.folded_bias()
        folded_bias.data = self.conv.fake_quantize(folded_bias.data, self.conv._Qwt, self.conv._num_bits_bias, None, None, handling_qtensors=False)

        assert not torch.isnan(folded_weight).any()
        assert not torch.isnan(folded_bias).any()

        # DEBUG: try adding bias with functional batch norm instead ..?

        # oberer teil des training graphs in C8:
        x = F.conv2d(
            F.pad(
                x,
                self.conv._reversed_padding_repeated_twice if hasattr(self.conv, "_reversed_padding_repeated_twice") else tuple(x_ for x_ in reversed(self.conv.padding) for _ in range(2)),
            ),
            folded_weight,
            folded_bias,
            self.conv.stride,
            _pair(0),
            self.conv.dilation,
            self.conv.groups,
        )

        if self.has_relu:
            x = self.relu(x)
        return x

class QBNFoldableTranspose(QuantizableModule):
    """
    # FIXME for the moment only works with QAT TODO implement calibration
    container module with custom forward pass thats altered during qat_prepare and qat_convert

    via https://pytorch.org/tutorials/advanced/static_quantization_tutorial.html#quantization-aware-training
    as described in https://arxiv.org/abs/1712.05877v1 Sec 3.2

    This module
    Switches the Fig C8 procedure upon call of self.qat_prepare():
    https://bluemountain.eee.hku.hk/papaa2018/PAPAA18-L04-Jac+18.pdf
    """
    def __init__(
            self,
            hidden,
            momentum=0.1,
            eps=1e-05,
            dimension: int=1, # bn1d, bn2d, bn3d
            **qkwargs
        ):

        super().__init__(**qkwargs)

        self.bn = nn.BatchNorm1d(hidden, momentum=momentum, eps=eps)

    def qat_prepare(self, **qkwargs):
        super().qat_prepare(**qkwargs)
        if 0:
            def debug_fold_backward(module, grad_in, grad_out):
                # sanity check if weights have been updated since last backward pass
                bnweight = module.bn.weight.data
                bnbias = module.bn.bias.data
                if hasattr(module, "last_weights_cache"):
                    # are these ever updated?
                    if not (bnweight == module.last_weights_cache[0]).all():
                        qlogger.debug("bn weight updated!")
                    if not (bnbias == module.last_weights_cache[1]).all():
                        qlogger.debug("bn bias updated")

                module.last_weights_cache = [bnweight]
                module.last_weights_cache += [bnbias]

            self.hook = self.register_backward_hook(
                debug_fold_backward
            )


    def forward_quantized(self, x: QTensor) -> QTensor:
        x = torch.transpose(x, 1, 2)

        gamma = self.weight_quantization.quantize_to_qtensor_using_range(
            self.folded_weight,
            num_bits=self.num_bits_weight # int8 or int32 ? TODO test
        )

        beta = self.quantization.quantize_to_qtensor_given_scale(
            self.folded_bias,
            x.scale * gamma.scale,
            0,
            num_bits=self.num_bits_bias,
        )

        x_zeroed = x._t - x.zero
        gamma_zeroed = gamma._t - gamma.zero

        out = x_zeroed * gamma_zeroed + beta._t

        multiplier = (x.scale * gamma.scale) / self.scale
        out = out * multiplier + self.zero

        out = self.quantization.tensor_clamp(out, num_bits=self.num_bits)

        out = QTensor(out, scale=self.scale, zero=self.zero)

        assert is_integer(out._t), out

        assert len(torch.unique(out._t)) > 1, (out.min(), x.min(), x.max(), self.zero, self.scale)

        return torch.transpose(out, 1,2) # QTensor(out, scale=self.scale, zero=self.zero)

    def forward_qat(self, x):
        """
        https://bluemountain.eee.hku.hk/papaa2018/PAPAA18-L04-Jac+18.pdf Fig C8 procedure without Conv
        """

        x = torch.transpose(x, 1, 2)

        if self.bn.track_running_stats:
            # training =>
            # update BN running stats
            self.bn(x)

        # fold the weights then fake quantize:

        # unterer Teil des training graphs in C8:

        folded_weight = self.fold_weight()
        folded_weight.data = self.fake_quantize(folded_weight.data, self.weight_quantization, self.num_bits_weight, None, None, handling_qtensors=False)

        folded_bias = self.fold_bias(folded_weight)
        folded_bias.data = self.fake_quantize(folded_bias.data, self.weight_quantization, self.num_bits_weight, None, None, handling_qtensors=False)

        x = x._t * folded_weight + folded_bias

        x = torch.transpose(x, 1, 2)

        return QTensor(x, scale=self.scale, zero=self.zero, quantized=False)

    def forward_fp(self, x):
        # forward used during fp32 pretraining
        x = torch.transpose(x, 1, 2)
        x = self.bn(x)
        x = torch.transpose(x, 1, 2)
        return x

    def quantize(self):
        super().quantize()
        self.fold()
        if hasattr(self, "hook"):
            self.hook.remove()
            del self.hook

    def fold_weight(self):

        inv_running_std = 1/torch.sqrt(self.bn.running_var + self.bn.eps)
        folded_weight = (self.bn.weight * inv_running_std)\
                .unsqueeze(0).unsqueeze(-1) # same layout as input
        return folded_weight

    def fold_bias(self, folded_weight):
        folded_bias = self.bn.bias.unsqueeze(0).unsqueeze(-1) \
                - (self.bn.running_mean.unsqueeze(0).unsqueeze(-1) \
                * folded_weight)
        return folded_bias

    def fold(self):
        self.folded_weight = self.fold_weight()
        self.folded_bias = self.fold_bias(self.folded_weight)

SYMMETRIZING_MODULES += [
    QBatchNorm1dTranspose,
    QBNFoldableTranspose,
]<|MERGE_RESOLUTION|>--- conflicted
+++ resolved
@@ -172,20 +172,7 @@
 
         # math see overleaf: quantized calculations
         inv_running_std = 1/torch.sqrt(self.running_var + eps)
-<<<<<<< HEAD
-        # self.folded_weight = (self.weight * inv_running_std) \
-        #         .unsqueeze(0).unsqueeze(-1)
-        self.folded_weight = (self.weight * inv_running_std) \
-                .unsqueeze(0).unsqueeze(-1).unsqueeze(-1)
-
-
-        # self.folded_bias = self.bias.unsqueeze(0).unsqueeze(-1) \
-        #         - (self.running_mean.unsqueeze(0).unsqueeze(-1) \
-        #         * self.folded_weight)
-        self.folded_bias = self.bias.unsqueeze(0).unsqueeze(-1).unsqueeze(-1) \
-                - (self.running_mean.unsqueeze(0).unsqueeze(-1).unsqueeze(-1) \
-                * self.folded_weight)
-=======
+
         folded_weight = (self.weight * inv_running_std) \
                 .unsqueeze(0).unsqueeze(-1)
 
@@ -197,7 +184,6 @@
             folded_weight,
             num_bits=self.num_bits_weight # int8 or int32 ? TODO test
         )
->>>>>>> 5d0d3862
 
     def train(self, mode:bool):
         # batchnorm can apparently not handle eval mode
