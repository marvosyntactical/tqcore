# Imports
# from torch:
import torch
from torch import Tensor
from torch.fft import fft, fft2
import torch.nn as nn
import torch.nn.functional as F
from torch.nn.modules.batchnorm import _BatchNorm
from torch.nn.modules.utils import _pair

# from builtin modules:
import math
import copy
from enum import Enum
from typing import Optional, Union, Tuple, Dict, Union, Callable, List
from collections import defaultdict
import logging

# for Plotter only:
import os
import logging
import numpy as np
import matplotlib.pyplot as plt

# from tqcore:
from .qtensor import QTensor
from .quantization_functions import Quantization, \
        UniformQuantization, UniformSymmetricQuantization, STE, ClampedSTE
from .config import TuningMode, CalibMode, ThresholdMode, QuantStage, DistKind, QuantConfigurationError
from .histogram import HistogramCalibrator
from .kernel import qadd, qmul

is_integer = lambda t: t.all_close(t.round())

qlogger = logging.getLogger(name="QLayer")

__ASSERT__ = 0

# this module contains quantizable versions of basic nn.Modules, as well as some helper modules
class QuantizableModule(nn.Module):
    """
    Interface for Modules that should be quantized to implement.

    During fp training, this module acts as Identity if forward is not overwritten.
    It also has a Tuning Stage, which can be either
        * Quantization Aware Training (QAT) or
        * Calibration
    and then a fully quantized stage;
    For each of the stages, an Implementation needs to provide the forward method, i.e.:
        1. forward_fp
        2. forward_qat
        3. forward_quantized
    """
    FLOAT_SCALE = 1. # these determine all successive scale / zeros; retrieved by QuantStub
    FLOAT_ZERO = 0.

    # initialize these default values
    # so during very first QAT forward pass, modules can access these attributes.
    scale = FLOAT_SCALE
    zero = FLOAT_ZERO
    # on successive QAT forward passes, QListener has updated these values using recorded stats

    def __init__(self, **qkwargs):
        nn.Module.__init__(self) # super().__init__ somehow calls __init__ of _QBatchNorm for subclasses of it FIXME
        self._set_qkwargs(**qkwargs)

        self.stage_dict = {
            QuantStage.FP32: "FP32",
            QuantStage.Calibration: "Calibration",
            QuantStage.QAT: "QAT",
            QuantStage.Quantized: "Quantized",
        }

        self.n_qat_batches = 0

        self.stage = QuantStage.FP32 # stage starts out at floating point
        self.forward = self.forward_fp # changes from stage to stage

    def _set_qkwargs(
            self,
            quantization: type = UniformQuantization,
            weight_quantization: type = UniformSymmetricQuantization,
            num_bits: int = 8,
            num_bits_weight: int = 8,
            num_bits_bias: int = 32,
            nudge_zero: bool = False,
            clamp_ste: bool = False,
            **qkwargs,
        ):
        self.num_bits = num_bits
        self.quantization = quantization(nudge_zero=nudge_zero)
        self.num_bits_weight = num_bits_weight
        self.weight_quantization = weight_quantization()
        self.num_bits_bias = num_bits_bias
        self.fake_quantize = STE.apply_wrapper if not clamp_ste else ClampedSTE.apply_wrapper

    def stage_str(self) -> str:
        return self.stage_dict[self.stage]

    # OVERWRITE THESE: =======>

    def forward_fp(self, x: Tensor) -> Tensor:
        return x

    def forward_qat(self, x: Optional[QTensor] = None,) -> QTensor:
        self.n_qat_batches += 1
        return x

    def forward_quantized(self, x: QTensor) -> QTensor:
        raise NotImplementedError(f"{type(self)}.forward_quantized")

    def forward_calib(self, *args, **kwargs):
        return self.forward_fp(*args, **kwargs)

    # <======== OVERWRITE THESE

    def calibration_prepare(self):
        self.stage = QuantStage.Calibration
        self.forward = self.forward_calib

    def qat_prepare(self):
        # self._set_qkwargs() # DEBUG: sets defaults

        self.stage = QuantStage.QAT
        self.forward = self.forward_qat

    def quantize(self):
        # input(f"QM: Quantizing quantizable module {self}")
        self.stage = QuantStage.Quantized
        self.forward = self.forward_quantized

        if self.scale==self.FLOAT_SCALE:
            qlogger.warn(f"Quantized {self} has unchanged scale {self.scale}!")

        if not [attr for attr in dir(self) if "scale" in attr or "zero" in attr]:
            qlogger.warn(
f"""
During {self}.quantize(), no scale or zero attribute were found.
These should be set for this instance of {type(self)}
by a QListener
during either entropy calibration (calibration.py) or QAT (qat_*.py).
Could be due to calling super().quantize() before setting self.zero/self.scale.
"""
            )



class QuantStub(QuantizableModule):
    """
    Quantizes incoming torch.Tensors into tqcore.QTensors if necessary.
    Functionality analogous to torch.quantization.QuantStub
    """
    def __init__(self, **qkwargs):
        super().__init__(**qkwargs)

    def forward_qat(self, x):
        super().forward_qat(x)
        if isinstance(x, Tensor)\
                and torch.is_floating_point(x)\
                and not isinstance(x, QTensor):
            r = QTensor(
                x,
                scale=self.scale, # initialized to 1.; update this with a qlistener
                zero=self.zero, # initialized to 0.; update this with a qlistener
                num_bits=self.num_bits,
                quantized=False
            )
        return r

    def forward_quantized(self, x):
        # affine transformation to learned range
        if isinstance(x, Tensor)\
                and torch.is_floating_point(x)\
                and not isinstance(x, QTensor):
            r = self.quantization.quantize_to_qtensor_using_params(
                x=x,
                scale=self.scale,
                zero=self.zero,
                num_bits=self.num_bits,
                quantized=True
            )
        return r

class DeQuantStub(QuantizableModule):
    """
    Dequantizes incoming torch.Tensors into tqcore.QTensors if necessary.
    Functionality analogous to torch.quantization.DeQuantStub
    """
    def __init__(self, **qkwargs):
        super().__init__(**qkwargs)

    def _dequant_outputs(self, outputs, f):
        if not isinstance(outputs, tuple):
            assert isinstance(outputs, QTensor), type(outputs)
            outputs = (outputs,)

        outputs = list(outputs)

        for i, out in enumerate(outputs):
            if isinstance(out, QTensor):
                assert out.num_bits==self.num_bits, (out.num_bits, self.num_bits)
                outputs[i] = f(out)

        if len(outputs) == 1:
            outputs = outputs[0]
        else:
            outputs = tuple(outputs)
        return outputs

    def forward_qat(self, outputs: Union[QTensor, Tuple[QTensor]]):
        super().forward_qat()
        f = lambda qt: qt._t
        return self._dequant_outputs(outputs, f)

    def forward_quantized(self, outputs: Union[QTensor, Tuple[QTensor]]):
        f = lambda qt: qt.dequantize()
        return self._dequant_outputs(outputs, f)

class QMul(QuantizableModule):
    def __init__(self, type_a="activ", type_b="activ", **qkwargs):
        super().__init__(**qkwargs)
        for c, typ in zip("ab", [type_a, type_b]):
            typ = str(typ).lower()
            msg = f"Specify if tensor is of type activation, weight or bias (Got type_{c}={typ})"
            if "a" in typ:
                quant = self.quantization
                nb = self.num_bits
            elif "w" in typ:
                quant = self.weight_quantization
                nb = self.num_bits_weight
            else:
                assert "b" in typ, msg
                quant = self.weight_quantization
                nb = self.num_bits_bias

            setattr(self, "quant_"+c, quant)
            setattr(self, "num_bits_"+c, nb)

    def forward_fp(self, a: torch.Tensor, b: torch.Tensor):
        return a * b

    def forward_qat(self, a: QTensor, b: QTensor):
        # NO affine transformation; multiply in float but keep track of scale
        super().forward_qat()
        assert a.num_bits==self.num_bits_a, (a.num_bits, self.num_bits_a)
        assert b.num_bits==self.num_bits_b, (b.num_bits, self.num_bits_b)
        rfloat = a._t * b._t
        r = QTensor(rfloat, scale=self.scale, zero=self.zero, num_bits=self.num_bits, quantized=False)
        return r

    def forward_quantized(
            self,
            a: Union[QTensor, torch.Tensor, nn.Parameter, float, int],
            b: Union[QTensor, torch.Tensor, nn.Parameter, float, int],
        ):
        # affine transformation; simulates low bit multiplication
        return qmul(
            a=a, b=b, factor=1.,
            scale_next=self.scale, zero_next=self.zero, op=torch.mul,
            quant_a=self.quant_a, quant_b=self.quant_b,
            num_bits_a=self.num_bits_a, num_bits_b=self.num_bits_b
        )


class QMatMul(QuantizableModule):
    def __init__(self, type_a="activ", type_b="activ", factor: float=1., **qkwargs):
        super().__init__(**qkwargs)
        self.factor = float(factor)
        for c, typ in zip("ab", [type_a, type_b]):
            typ = str(typ).lower()
            msg = "Specify if tensor is of type activation, weight or bias"
            if "a" in typ:
                quant = self.quantization
                nb = self.num_bits
            elif "w" in typ:
                quant = self.weight_quantization
                nb = self.num_bits_weight
            else:
                assert "b" in typ, msg
                quant = self.weight_quantization
                nb = self.num_bits_bias

            setattr(self, "quant_"+c, quant)
            setattr(self, "num_bits_"+c, nb)

    def forward_fp(self, a, b):
        return self.factor * torch.matmul( a , b )

    def forward_qat(self, a, b):
        super().forward_qat()
        assert a.num_bits==self.num_bits_a, (a.num_bits, self.num_bits_a)
        assert b.num_bits==self.num_bits_b, (b.num_bits, self.num_bits_b)
        r = self.factor * torch.matmul(a._t, b._t)
        r = QTensor(r, scale=self.scale, zero=self.zero, num_bits=self.num_bits, quantized=False)
        return r

    def forward_quantized(self, a: QTensor, b: QTensor) -> QTensor:
        return qmul(
            a=a, b=b, factor=self.factor,
            scale_next=self.scale, zero_next=self.zero, op=torch.matmul,
            quant_a=self.quant_a, quant_b=self.quant_b,
            quant_out=self.quantization,
            num_bits_a=self.num_bits_a, num_bits_b=self.num_bits_b,
            num_bits_out=self.num_bits
        )

class QConv2d(QuantizableModule, nn.Conv2d):
    def __init__(self, *args, qkwargs: Dict, **kwargs):
        QuantizableModule.__init__(self, **qkwargs)
        nn.Conv2d.__init__(self, *args, **kwargs)
        self.fake_quantize = FakeQuant.apply_wrapper

    def forward_fp(self, x: Tensor):
        return nn.Conv2d.forward(self, x)

    def forward_qat(self, x: QTensor):
        assert x.num_bits==self.num_bits, (x.num_bits, self.num_bits)
        # fake quantize w & b
        self.weight.data = self.fake_quantize(
            self.weight.data, self.weight_quantization, self.num_bits_weight, None, None, handling_qtensors=False
        )

        if self.bias is not None:
            self.bias.data = self.fake_quantize(
                self.bias.data, self.weight_quantization, self.num_bits_bias, None, None, handling_qtensors=False
            )
        r = QTensor(nn.Conv2d.forward(self, x._t), scale=self.scale, zero=self.zero, num_bits=self.num_bits, quantized=False)
        log_qlayer("vvvvvvv CONVOLUTION QAT vvvvvvv")
        log_qlayer(f"x min: {x._t.min()}")
        log_qlayer(f"x max: {x._t.max()}")
        log_qlayer(f"r min: {r._t.min()}")
        log_qlayer(f"r max: {r._t.max()}")
        log_qlayer("="*10)
        # log_qlayer(r)
        log_qlayer(((r._t==0).sum()/r._t.nelement()).item())
        log_qlayer(r._t.unique().nelement())
        log_qlayer("^^^^^^^ CONVOLUTION QAT ^^^^^^^")
        # if r._t.min() == r._t.max():
        return r


    def quantize(self):
        super().quantize()
        # nn.Parameter weight is replaced by QTensor
        self.w = self.weight_quantization.quantize_to_qtensor_using_range(
            x=self.weight.data,
            num_bits=self.num_bits_weight,
            quantized=True
        )

    def forward_quantized(self, x:QTensor):
        """
        Quantized convolutional layer, functionality according to https://arxiv.org/pdf/1712.05877.pdf, section 2.
        """
        assert x.num_bits==self.num_bits, (x.num_bits, self.num_bits)

        if self.bias is not None:
            b = self.weight_quantization.quantize_to_qtensor_given_scale(
                self.bias.data,
                self.w.scale * x.scale,
                0,
                num_bits=self.num_bits_bias,
            )
            b = b._t
        else:
            b = None

        w_zeroed = self.w._t - self.w.zero
        x_zeroed = x._t - x.zero

        pad = self._reversed_padding_repeated_twice if hasattr(self, "_reversed_padding_repeated_twice") else tuple(x for x in reversed(self.padding) for _ in range(2))

        out = F.conv2d(
            F.pad(
                x_zeroed,
                pad,
                mode="constant",
                value=0,
            ),
            w_zeroed,
            b,
            self.stride,
            _pair(0),
            self.dilation,
            self.groups,
        )

        multiplier = ( x.scale * self.w.scale ) / self.scale

        # scale result tensor back to given bit width, saturate to uint if unsigned is used
        out = out * multiplier + self.zero

        out = self.quantization.tensor_clamp(out, num_bits=self.num_bits)

        return QTensor(out, scale=self.scale, zero=self.zero, num_bits=self.num_bits, quantized=True)


class QLinear(QuantizableModule, nn.Linear):
    """
    Quantizable Version of torch.nn.Linear
    """
    def __init__(self, *args, qkwargs: Dict, dont_fakeQ: bool=False, **kwargs):
        # super().__init__(**qkwargs)
        QuantizableModule.__init__(self, **qkwargs)
        nn.Linear.__init__(self, *args, **kwargs)

        self.dont_fakeQ = dont_fakeQ

    def forward_fp(self, x: Tensor):
        return F.linear(x, self.weight, self.bias)

    def forward_qat(self, x: QTensor):
        assert x.num_bits==self.num_bits, (x.num_bits, self.num_bits)
        if not self.dont_fakeQ:
            # fake quantize w&b using min, max of the parameters as range
            self.weight.data = self.fake_quantize(
                self.weight.data, self.weight_quantization, self.num_bits_weight, None, None, handling_qtensors=False
            )

            if self.bias is not None:
                self.bias.data = self.fake_quantize(
                    self.bias.data, self.weight_quantization, self.num_bits_bias, None, None, handling_qtensors=False
                )
        return QTensor(F.linear(x._t, self.weight, self.bias), scale=self.scale, zero=self.zero, num_bits=self.num_bits, quantized=False)

    def quantize(self):
        super().quantize()
        # nn.Parameter weight is replaced by QTensor
        self.w = self.weight_quantization.quantize_to_qtensor_using_range(
            x=self.weight.data,
            num_bits=self.num_bits_weight,
            quantized=True
        )

    def forward_quantized(self, x:QTensor):
        assert x.num_bits==self.num_bits, (x.num_bits, self.num_bits)

        w = self.w

        if self.bias is not None:
            b = self.weight_quantization.quantize_to_qtensor_given_scale(
                x=self.bias,
                scale=w.scale * x.scale,
                zero=0,
                num_bits=self.num_bits_bias,
                quantized=True
            )
            b = b._t
        else:
            b = None

        x_zeroed = x._t - x.zero
        w_zeroed = w._t - w.zero

        # low bitwidth w @ x + b forward pass
        out = F.linear(x_zeroed, w_zeroed, bias=b)

        # rescale (see jacob et al 2018, sec 2.2)
        multiplier = (x.scale * w.scale) / self.scale

        # scale result tensor back to given bit width
        out = out * multiplier + self.zero

        # round and clamp values
        out = self.quantization.tensor_clamp(x=out, num_bits=self.num_bits)

        return QTensor(out, scale=self.scale, zero=self.zero, num_bits=self.num_bits, quantized=True)

class Add(nn.Module):
    def __init__(self):
        super().__init__()

    def forward(self, a, b):
        return a + b


class QAdd(QuantizableModule):
    def __init__(self, type_a="activ", type_b="activ", **qkwargs):
        self.rescale = qkwargs["qadd_rescale"]
        super().__init__(**qkwargs)
        for c, typ in zip("ab", [type_a, type_b]):
            typ = str(typ).lower()
            msg = "Specify if tensor is of type activation, weight or bias"
            if "a" in typ:
                quant = self.quantization
                nb = self.num_bits
            elif "w" in typ:
                quant = self.weight_quantization
                nb = self.num_bits_weight
            else:
                assert "b" in typ, msg
                quant = self.weight_quantization
                nb = self.num_bits_bias

            setattr(self, "quant_"+c, quant)
            setattr(self, "num_bits_"+c, nb)

    def forward_fp(self, a, b):
        return a + b

    def forward_qat(self, a: QTensor, b: QTensor):
        assert a.num_bits==self.num_bits_a, (a.num_bits, self.num_bits_a)
        assert b.num_bits==self.num_bits_b, (b.num_bits, self.num_bits_b)
        super().forward_qat()
        rfloat = a._t + b._t
        r = QTensor(rfloat, scale=self.scale, zero=self.zero, num_bits=self.num_bits, quantized=False)
        return r

    def forward_quantized(self, a: QTensor, b:QTensor) -> QTensor:
        return qadd(
            a=a, b=b,
            scale_next=self.scale,
            zero_next=self.zero,
            op=torch.add,
            quant_a=self.quant_a,
            quant_b=self.quant_b,
            quant_out=self.quantization,
            num_bits_a=self.num_bits_a,
            num_bits_b=self.num_bits_b,
            num_bits_out=self.num_bits,
            rescale=self.rescale
        )

class QStack(QuantizableModule):
    """
    Quantizable version of torch.stack; for LSTM..
    May be used with the kwargs "dim" and "out" of torch.stack.
    """
    def forward_quantized(self, qtensors: List[QTensor], dim: int=0, out: Tensor=None) -> QTensor:
        requantized: List[Tensor] = []
        for qt in qtensors:
            assert type(qt) == QTensor, type(qt)
            assert qt.num_bits == self.num_bits, (qt.num_bits, self.num_bits)
            fp_tensor = qt.dequantize()
            rq = fp_tensor / self.scale + self.zero
            rq = self.quantization.tensor_clamp(x=rq, num_bits=self.num_bits)
            requantized += [rq]
        r: Tensor = torch.stack(requantized, dim=dim, out=out)
        qr: QTensor = QTensor(r, scale=self.scale, zero=self.zero, quantized=True, num_bits=self.num_bits)
        return qr

    def forward_fp(self, *args, **kwargs):
        return torch.stack(*args, **kwargs)

    def forward_qat(self, qtensors: List[QTensor], dim: int=0, out: Tensor=None):
        super().forward_qat()
        for qt in qtensors:
            assert type(qt) == QTensor, type(qt)
            assert qt.num_bits == self.num_bits, (qt.num_bits, self.num_bits)
        r = torch.stack([qt._t for qt in qtensors], dim=dim, out=out)
        return QTensor(r, scale=self.scale, zero=self.zero, quantized=False, num_bits=self.num_bits)


class QCat(QuantizableModule):
    """
    Quantizable version of torch.cat;
    May be used with the kwargs "dim" and "out" of torch.cat.
    """
    def forward_fp(self, *args, **kwargs):
        return torch.cat(*args, **kwargs)

    def forward_qat(self, qtensors: List[QTensor], dim: int=0, out: Tensor=None):
        super().forward_qat()
        for qt in qtensors:
            assert type(qt) == QTensor, type(qt)
            assert qt.num_bits == self.num_bits, (qt.num_bits, self.num_bits)
        r = torch.cat([qt._t for qt in qtensors], dim=dim, out=out)
        return QTensor(r, scale=self.scale, zero=self.zero, quantized=False, num_bits=self.num_bits)

    def forward_quantized(self, qtensors: List[QTensor], dim: int=0, out: Tensor=None) -> QTensor:
        requantized: List[Tensor] = []
        for qt in qtensors:
            assert type(qt) == QTensor, type(qt)
            assert qt.num_bits == self.num_bits, (qt.num_bits, self.num_bits)
            fp_tensor = qt.dequantize()
            rq = fp_tensor / self.scale + self.zero
            rq = self.quantization.tensor_clamp(x=rq, num_bits=self.num_bits)
            requantized += [rq]
        r: Tensor = torch.cat(requantized, dim=dim, out=out)
        qr: QTensor = QTensor(r, scale=self.scale, zero=self.zero, quantized=True, num_bits=self.num_bits)
        return qr





class QFill(QuantizableModule):
    """
    Quantizable version of torch.masked_fill.
    fp_neg_val: negative value to fill with in floating point instead of negative infinity; to keep EMA range bounded
    """
    def __init__(self, fp_neg_val: float=-1e5, **qkwargs):
        super().__init__(**qkwargs)
        self.fp_neg_val = float(fp_neg_val)

    def forward_fp(self, scores, mask):
        scores = scores.masked_fill(mask==torch.as_tensor(False), self.fp_neg_val)
        return scores

    def forward_qat(self, scores, mask):
        super().forward_qat()
        assert scores.num_bits == self.num_bits, (scores.num_bits, self.num_bits)
        scores = scores._t.masked_fill(mask==torch.as_tensor(False), self.fp_neg_val)
        return QTensor(scores, scale=self.scale, zero=self.zero, quantized=False, num_bits=self.num_bits)

    def forward_quantized(self, scores, mask):
        assert scores.num_bits == self.num_bits, (scores.num_bits, self.num_bits)
        scores = scores.masked_fill(mask==torch.as_tensor(False), self.zero)
        return QTensor(scores, scale=self.scale, zero=self.zero, num_bits=self.num_bits, quantized=True)

class QBoolMask(QuantizableModule):
    # NOTE does not require a listener/qparam attributes.
    # TODO: either
    # 1. distinguish between QuantizableModules which need a QListener or not
    # 2. implement this module as a method of QTensor instead
    def forward_fp(self, x: Tensor, mask: torch.BoolTensor):
        return x * mask

    def forward_qat(self, x: QTensor, mask: torch.BoolTensor):
        super().forward_qat()
        assert x.num_bits == self.num_bits, (x.num_bits, self.num_bits)
        r = x._t * mask
        return QTensor(r, scale=x.scale, zero=x.zero, num_bits=self.num_bits, quantized=False)

    def forward_quantized(self, x: QTensor, mask: torch.BoolTensor):
        assert x.num_bits == self.num_bits, (x.num_bits, self.num_bits)
        r = x._t.masked_fill(mask==torch.as_tensor(False), x.zero)
        return QTensor(r, scale=x.scale, zero=x.zero, num_bits=self.num_bits, quantized=True)

class QSoftmax(QuantizableModule):
    def __init__(self, dim: int=-1, time_window: int = 144, alpha: float = None, layer_num: int=0, **qkwargs):
        raise DeprecationWarning("QSoftmax is deprecated, use NonQuantizableModuleWrap to wrap a normal softmax instead")

        super().__init__(**qkwargs)
        self.dim = int(dim)

        if alpha is None:
            # take maximal alpha such that summed denominator of int8s is representable in int32
            # (want alpha to be large to have low temp)
            # alpha = (torch.log(torch.Tensor([2147483647/time_window]))/((2**num_bits)-1)).item()
            # alpha = 0.02
            alpha = 0.02173043

        self.alpha = float(abs(alpha))

        # this records EMA stats of exponential, and is not used for fake quant effect
        self.exp_listener = QListener(
            self,
            listener_name="exp",
            function=self._scaled_exp,
            plot_name="softmax exp"+ str(layer_num),
            dont_fakeQ=False,
            **qkwargs
        )

        # this records stats of normed output (which will be between 0 and 1 anyway),
        # but is used only for fake quantizing
        self.norm_listener = QListener(self, plot_name="softmax normed"+ str(layer_num), **qkwargs)

    def _scaled_exp(self, inp: Union[Tensor, QTensor]) -> Union[Tensor, QTensor]:
        # (differentiable)
        if isinstance(inp, Tensor):
            exponent = inp * self.alpha
        else:
            assert inp.num_bits==self.num_bits
            exponent = inp._t * self.alpha
        # out = torch.exp(exponent.clamp(max=78.))
        out = torch.exp(exponent)

        assert not torch.isinf(out).sum(), f"QSoftmax._scaled_exp produced a ratio of {torch.isinf(out).sum()/out.nelement()} infs"
        return out

    def _set_exp_lkp(self):
        # this range is tailored to UniformQuantization
        self.EXP_STEP_FUN = self._scaled_exp(torch.arange(2.**self.num_bits)).round()

        # debug:
        # import matplotlib.pyplot as plt
        # plt.plot(self.EXP_STEP_FUN.detach().numpy())
        # plt.show()

    def forward_fp(self, inp: torch.Tensor) -> torch.Tensor:
        out = inp.softmax(dim=self.dim)
        return out

    def forward_qat(self, inp: QTensor) -> torch.Tensor:
        super().forward_qat()
        assert inp.num_bits == self.num_bits, (inp.num_bits, self.num_bits)
        self.exp_listener(inp)
        # LogSumExp trick in comment
        numerator = self._scaled_exp(inp._t) # -inp._t.max())
        out = numerator/numerator.sum(dim=self.dim).unsqueeze(self.dim)

        # scale and zero are arbitrary here
        out = QTensor(out, scale=1., zero=0., quantized=False)
        # fake quantize:
        out = self.norm_listener(out)
        # # self.scale, self.zero are set by norm_listener
        # out = QTensor(out, scale=self.scale, zero=self.zero, quantized=False)
        return out

    def quantize(self):
        super().quantize()
        self._set_exp_lkp()

    def _exp_lkp(self, long_tensor: torch.LongTensor):
        # (not differentiable)
        assert hasattr(self, "EXP_STEP_FUN"), f"{self}._set_exp_lkp() must be called before it can perform a lookup"
        return QTensor(
            self.EXP_STEP_FUN[long_tensor], scale=self.exp_scale, zero=self.exp_zero,
            quantized=True
        )

    def forward_quantized(self, inp: QTensor) -> QTensor:
        assert inp.num_bits==self.num_bits, (inp.num_bits, self.num_bits)

        exponentiated: QTensor = self._exp_lkp(inp._t.long()) # NOTE: range from 0-255 here already!
        zeroed_exp = exponentiated._t - exponentiated.zero
        # M = exponentiated.scale / self.normed_scale
        norm_scale = 1./(2**self.num_bits)
        M = exponentiated.scale / norm_scale
        normed_exp = (zeroed_exp * M) # + self.normed_zero
        r = self.quantization.tensor_clamp(x=normed_exp, num_bits=self.num_bits)
        return r


class NonQuantizableModuleWrap(QuantizableModule):
    """
    NonQuantizableModuleWrap can be used to wrap a module that should stay in floating point after
    the model is converted to the quantized stage. It does not need a QListener.
    Example usage:
        >>> self.qsoftmax = NonQuantizableModuleWrap(
        >>>     nn.Softmax(dim=-1), **qkwargs
        >>> )

    """

class QuantModuleWrap(QuantizableModule):
    """
    Wraps a given QuantizableModule with QuantStub, DeQuantStub, and QListener.
    For quantizing only one or few modules in a given architecture.
    See models/resnet.py in branch 'wrapped'.
    """
    def __init__(self, qmodule: Optional[QuantizableModule]=None, plot_name="", **qkwargs):
        super().__init__(**qkwargs)


        self.quantStub = QuantStub(**qkwargs)
        # overwrite calibration for input listener incase of KL calibration
        self.input_listener = QListener(self.quantStub, calibration="minmax", plot_name=plot_name + " input", **qkwargs)

        if qmodule is not None:
            assert isinstance(qmodule, QuantizableModule), qmodule
            self.qmodule = qmodule
            qmod = [self.qmodule]
        else:
            self.qmodule = lambda x: x
            qmod = []
        self.out_listener = QListener(*qmod, plot_name=plot_name, **qkwargs)
        self.deQuantStub = DeQuantStub(**qkwargs)

    def forward_fp(self, x) -> torch.Tensor:
        r = self.qmodule(x)
        return r

    def forward_calib(self, x):
        raise NotImplementedError(f"{self}.forward_calib")

    def forward_qat(self, x) -> QTensor:
        inp: QTensor = self.quantStub(x)
        out: QTensor = self.qmodule(inp)
        outl: QTensor = self.out_listener(out)
        outd: QTensor = self.deQuantStub(outl)
        return outd

    def forward_quantized(self, x) -> QTensor:
        inp: QTensor = self.quantStub(x)
        out: QTensor = self.qmodule(inp)
        outl: QTensor = self.out_listener(out)
        outd: QTensor = self.deQuantStub(outl)
        return outd

class NonQuantizableModuleWrap(QuantizableModule):
    def __init__(self, module, plot_name=None, **qkwargs):
        super().__init__(**qkwargs)

        self.fp_module = module

        self.out_listener = QListener(
            self,
            dont_fakeQ=False,
            plot_name=plot_name,
            clipped_distr=False, # NOTE FIXME this is specifically for MHATTN; make custom for non quant relu etc
            **qkwargs
        )

    def forward_fp(self, *args, **kwargs) -> torch.Tensor:
        r = self.fp_module(*args, **kwargs)
        return r

    def forward_calib(self, *args, **kwargs):
        r = self.fp_module(*args, **kwargs)
        return self.out_listener(r)

    def forward_qat(self, *args, **kwargs) -> QTensor:
        super().forward_qat()

        for arg in args:
            assert not isinstance(arg, Tensor)
            if isinstance(arg, QTensor):
                assert arg.num_bits==self.num_bits, (arg.num_bits, self.num_bits)

        fp_args = [a._t if isinstance(a, QTensor) else a for a in args]

        # forward in FP32:
        fp_out = self.fp_module(*fp_args, **kwargs)

        if not isinstance(fp_out, tuple):
            fp_out = (fp_out,)

        fakeq_out = [
                    self.out_listener(
                        QTensor(fp_o, scale=self.scale, zero=self.zero, num_bits=self.num_bits, quantized=False)
                    )
                if not isinstance(fp_o, (QTensor, type(None)))
                else fp_o
            for fp_o in fp_out
        ]

        return tuple(fakeq_out) if len(fakeq_out) > 1 else fakeq_out[0]

    def forward_quantized(self, *args, **kwargs) -> QTensor:
        for arg in args:
            assert not isinstance(arg, Tensor)
            if isinstance(arg, QTensor):
                assert arg.num_bits==self.num_bits, (arg.num_bits, self.num_bits)

        fp_args = [a.dequantize() if isinstance(a, QTensor) else a for a in args]

        fp_outs = self.fp_module(*fp_args, **kwargs)
        if not isinstance(fp_outs, tuple):
            fp_outs = (fp_outs,)

        q_outs = [
            self.quantization.quantize_to_qtensor_using_params(
                x=fp_out,
                scale=self.scale,
                zero=self.zero,
                num_bits=self.num_bits,
                quantized=True
            )
            if not isinstance(fp_out, QTensor)
            else fp_out for fp_out in fp_outs
        ]

        return tuple(q_outs) if len(q_outs) > 1 else q_outs[0]

class QReLU6(QuantizableModule):
    """
    Quantizable version of ReLU6.
    To be used instead of ReLU to provide natural range during FP32 already
    According to tensorflow guide: TODO
    """
    def __init__(self, *args, **kwargs):
        super().__init__(**kwargs)

    def forward_fp(self, x: torch.Tensor) -> torch.Tensor:
        out = nn.functional.relu6(x)
        return out

    def forward_qat(self, x: QTensor) -> QTensor:
        super().forward_qat()
        assert x.num_bits==self.num_bits, (x.num_bits, self.num_bits)
        out = nn.functional.relu6(x._t)
        out =  QTensor(out, scale=x.scale, zero=x.zero, num_bits=self.num_bits, quantized=False)
        return out

    def forward_quantized(self, x: QTensor) -> QTensor:
        assert x.num_bits==self.num_bits, (x.num_bits, self.num_bits)

        scale = self.scale
        zero = self.zero

        # this should be the case if self's QListener records the previous module
        # as well. the below rescaling is therefore usually unnecessary.
        # In the case that these lines raise an AssertionError,
        # either:
        # 1. make QListener listen to previous module as well
        # (init w/ e.g. QListener(linear, relu, **qkwargs))
        # 2. comment out these assertions
        # assert round(scale, 5) == round(x.scale, 5), \
        #         (scale, x.scale)
        # assert round(zero, 5) == round(x.zero, 5), \
        #         (zero, x.zero)

        # requantize
        inp = x.dequantize()
        inp = inp / scale + zero
        # clamp
        six = round(6. / scale + zero)
        out = inp.round().clamp(min=zero, max=six)

        out =  QTensor(out, scale=scale, zero=zero, num_bits=self.num_bits, quantized=True)
        return out


class QHardSigmoid(QuantizableModule):

    def forward_fp(self, x: torch.Tensor) -> torch.Tensor:
        return nn.functional.hardsigmoid(x)

    def forward_qat(self, x: QTensor) -> QTensor:
        super().forward_qat()
        assert x.num_bits==self.num_bits, (x.num_bits, self.num_bits)
        r = nn.functional.hardsigmoid(x._t)
        return QTensor(r, scale=self.scale, zero=self.zero, num_bits=self.num_bits, quantized=False)

    def forward_quantized(self, x: QTensor) -> QTensor:
        assert x.num_bits==self.num_bits, (x.num_bits, self.num_bits)

        scale = self.scale
        zero = self.zero

        # omit zero here and add it at the end
        one = round(1. / scale )
        minus_three = round(-3. / scale )
        plus_three = round(3. / scale )
        a_half = round(.5 / scale)

        out = x.dequantize()
        out = out / scale # + zero

        index_smaller = out <= minus_three + zero
        index_larger = out >= plus_three + zero
        idx_middle = ~(index_smaller | index_larger)

        out[index_smaller] = zero
        out[index_larger] = one + zero
        out[idx_middle] *= 1/.6
        out[idx_middle] += a_half + zero

        # TODO plot and see if ceil or floor is better!
        out.round_()

        return QTensor(out, scale=scale, zero=zero, quantized=True)

class QHardTanH(QuantizableModule):

    def forward_fp(self, x: torch.Tensor) -> torch.Tensor:
        return nn.functional.hardtanh(x)

    def forward_qat(self, x: QTensor) -> QTensor:
        assert x.num_bits==self.num_bits, (x.num_bits, self.num_bits)
        super().forward_qat()
        r = nn.functional.hardtanh(x._t)
        return QTensor(r, scale=self.scale, zero=self.zero, quantized=False)

    def forward_quantized(self, x: QTensor) -> QTensor:
        assert x.num_bits==self.num_bits, (x.num_bits, self.num_bits)

        scale = self.scale
        zero = self.zero

        # omit zeros here and add it at the end
        minus_one = round(-1. / scale ) + zero
        plus_one = round(1. / scale ) + zero

        out = x.dequantize()
        out = out / scale + zero

        index_smaller = out <= minus_one
        index_larger = out >= plus_one
        idx_middle = ~(index_smaller | index_larger)

        out[index_smaller] = minus_one
        out[index_larger] = plus_one

        out.round_()

        return QTensor(out, scale=scale, zero=zero, quantized=True)

def DiscreteHartleyTransform(input):
    # from https://github.com/AlbertZhangHIT/Hartley-spectral-pooling/blob/master/spectralpool.py
    # TODO test as alternative to FFT
    fft = torch.rfft(input, 2, normalized=True, onesided=False)
    dht = fft[:, :, :, :, -2] - fft[:, :, :, :, -1]
    return dht

class FFT(QuantizableModule):
    # TODO figure out mask

    # figure out whether to use kwarg "normalize" (scale by 1/sqrt(n))
    # paper: vandermonde matrix has normalization
    # third party code: no normalization

    def __init__(self, *args, **kwargs):
        super().__init__(*args, **kwargs)

    def forward_fp(self, x: torch.Tensor, mask: Optional[torch.Tensor] = None):
        if mask is not None:
            qlogger.warn(f"FFT mask not yet implemented!")

        # method 1 (paper):
        x = fft(fft(x, dim=-1), dim=-2).real
        # method 2:
        # x = fft2(x)
        # x = x.real # method 2b:  + x.imag
        return x


class QLabel(QuantizableModule):
    """
    Learnable Label (https://arxiv.org/abs/2109.10252)
    appended/prepended to input and fitted to its range
    """
    def __init__(self,
            rank: int = 3,
            cat_dim: int = 1,
            hidden_dim: int = 1,
            hidden_size: int = 100,
            prepend: bool = False,
            init_fn: Callable = torch.randn,
            plot_name: Optional[str] = None,
            **qkwargs
        ):
        """
        :param rank: rank of tensor x to concatenate the label to
        :param cat_dim: which dimension of x to concatenate the label to
        :param hidden_dim: which dimension of x is the hidden dimension
        :param hidden_size: hidden dimensionality of label; must match x.shape[hidden_dim]
        :param prepend: whether to prepend or append the label in given dim
        :param init_fn: torch.randn, torch.rand, torch.zeros, etc
        """
        super().__init__(**qkwargs)

        self.rank = rank
        self.cat_dim = cat_dim
        self.hidden_dim = hidden_dim
        self.prepend = prepend

        dims = [1] * rank
        dims[hidden_dim]=hidden_size
        self.label = nn.Parameter(init_fn(*dims))

        lbl_pn = "" if not plot_name else lbl_pn + " lbl"
        self.lbl_quant_stub = QuantStub(**qkwargs)
        self.lbl_listener = QListener(self.lbl_quant_stub, plot_name=lbl_pn, **qkwargs)

        cat_pn = "" if not plot_name else lbl_pn + " cat"
        self.qcat = QCat(**qkwargs)
        self.qcat_listener = QListener(self.qcat, plot_name=cat_pn, **qkwargs)

        self.num_bits_label = self.num_bits_weight

    def _fwd(self, X: Union[Tensor, QTensor]) -> Union[Tensor, QTensor]:
        raise NotImplementedError("TODO: implement QLabel, for now: set cfg's 'learnable_label': false")
        expand_args = [-1] * self.rank
        # expand along all dimensions which arent hidden_dim or cat_dim
        for d in range(self.rank):
            if d not in {self.hidden_dim, self.cat_dim}:
                expand_args[d] = X.shape[d]

        lbl = self.label.expand(*expand_args),
        lbl = self.lbl_quant_stub(lbl)
        lbl = self.lbl_listener(lbl)

        if self.stage == QuantStage.Quantized:
            # requantize
            dq_lbl: Tensor = lbl.dequantize()
            lbl: Tensor = self.lbl_listener.weight_quantization.tensor_clamp(dq_lbl / X.scale + x.zero, num_bits=self.num_bits_label)
            lbl: QTensor = QTensor(lbl, scale=X.scale, zero=X.zero, num_bits=self.num_bits)

        if self.prepend:
            to_cat = [lbl, X]
        else:
            to_cat = [X, lbl]

        # Add label
        x_with_label = self.qcat(to_cat, dim=self.cat_dim)
        x_with_label = self.qcat_listener(to_cat)
        return x_with_label

    def forward_fp(self, X: Tensor) -> Tensor:
        return self._fwd(X)

    def forward_qat(self, X: QTensor):
        super().forward_qat()
        assert X.num_bits == self.num_bits, (X.num_bits, self.num_bits)
        self.fake_quantize(
            self.label.data, self.weight_quantization, self.num_bits_label, None, None, handling_qtensors=False
        )
        x_with_label = self._fwd(X)

        return x_with_label

    def forward_quantized(self, X: QTensor) -> QTensor:
        # access quantized self.lbl and rescale incoming X to to its scale
        return self._fwd(X)


    def quantize(self):
        super().quantize()
        # nn.Parameter label is replaced by QTensor
        self.lbl = self.weight_quantization.quantize_to_qtensor_using_range(
            x=self.label.data,
            num_bits=self.num_bits_label, # _bias # TODO
            quantized=True
        )


class QPositionalEncoding(QuantizableModule):
    """
    Learnable Position Encoding (A W x D bias matrix that we add to the input)
    """
    def __init__(self,
            dim: int = 0,
            time_window: int = 24,
            init_fn: Callable = torch.rand,
            **qkwargs
        ):
        super().__init__(**qkwargs)

        self.rescale = qkwargs["qadd_rescale"]
        self.W = nn.Parameter(init_fn(time_window, dim))

    def forward_fp(self, X: torch.Tensor):
        """
        Encode inputs.
        Args:
            X (FloatTensor): Sequence of word vectors
                ``(batch_size, dim, time_window)``
        """
        # Add position encodings
        return self.W + X

    def forward_qat(self, X: QTensor):
        super().forward_qat()
        assert X.num_bits == self.num_bits, (X.num_bits, self.num_bits)
        self.fake_quantize(
            self.W.data, self.weight_quantization, self.num_bits_bias, None, None, handling_qtensors=False
        )
        rfloat = self.W + X._t
        r = QTensor(rfloat, scale=self.scale, zero=self.zero, num_bits=self.num_bits, quantized=False)
        return r

    def forward_quantized(self, X: QTensor):
        return qadd(
            a=X, b=self._w,
            scale_next=self.scale, zero_next=self.zero, op=torch.add,
            quant_a=self.quantization, quant_b=self.weight_quantization, # use uniform quantization for bias weight
            quant_out=self.quantization,
            num_bits_a=self.num_bits,
            num_bits_b=self.num_bits_bias, # _bias, # TODO
            num_bits_out=self.num_bits,
            rescale=self.rescale
        )

    def quantize(self):
        super().quantize()
        # nn.Parameter W is replaced by QTensor
        self._w = self.weight_quantization.quantize_to_qtensor_using_range(
            x=self.W.data,
            num_bits=self.num_bits_bias, # _bias # TODO
            quantized=True
        )

class QListener(QuantizableModule):
    """
    During tuning (Calibration or QAT),
    this module records either of (min and max) or (mean) or (a histogram)
    of torch.Tensors passing through.
    (no other module records stats)
    Constructed with n nn.Modules "modules", for each of which the QListener sets the attributes:
        - module.scale
        - module.zero
    and either
        - module.min
        - module.max
    (if self.calibration_mode == CalibMode.EMA)
    or
        - module.mu
    (if self.distribution_kind == DistKind.SYMM)
    or
        - Nothing else
    (if self.distribution_kind == DistKind.CLIPPED)
    If name is given, this module sets the attributes module.{self.name}_scale, and so on, instead.
    Each QuantizableModule needs to be updated by some QListener, that should manually be placed
    after the module.
    """
    def __init__(
            self,
            *modules: nn.Module,
            listener_name = None,
            function = None,
            dont_fakeQ: bool = False,
            ema_decay: float = .9999,
            nudge_zero: bool = False,
            calibration: Optional[str] = None, # manually override qkwargs["calib_mode"]
            clipped_distr: Optional[bool] = None, # manually override distribution type
            record_n_batches: int = 999999999,
            plot_name: Optional[str] = None,
            **qkwargs
        ):

        super().__init__(**qkwargs)

        # print(f"qlistener {plot_name} setup: qkwargs={qkwargs}\nself.num_bits={self.num_bits}\nself.num_bits_weight={self.num_bits_weight}")

        self.function = function # optionally apply function before collecting stats (for softmax)
        self.name = "" if listener_name is None else str(listener_name) # set attribute name_scale_next and so on
        self.ema_decay = ema_decay
        self.set_qparams_during_quantization = False # updates qparams after every tuning forward call if False; otherwise only updates qparams Once during conversion
        self.mods = list(modules)
        self.record_n_batches = qkwargs["record_n_batches_qlistener"]

        # attach plotter to self if plot_name is given
        if plot_name is not None:
            self.qplotter = QPlotter(plot_name=plot_name, **qkwargs)
            self.mods += [self.qplotter] # set stats
        else:
            self.qplotter = lambda x, **kwargs: x

        # CalibMode
        calib_mode = qkwargs["calib_mode"].lower() if calibration is None else calibration
        if "kl" in calib_mode or "div" in calib_mode or "ent" in calib_mode:
            self.calibration_mode = CalibMode.KL
        elif "min" in calib_mode or "max" in calib_mode or "ema" in calib_mode:
            self.calibration_mode = CalibMode.EMA
        else:
            raise QuantConfigurationError(f"calib_mode={calib_mode}")

        if self.calibration_mode==CalibMode.KL:
            self.hist_calib = HistogramCalibrator(
                num_bits=self.num_bits,
                num_bins=qkwargs["calib_num_bins"],
                unsigned=True,
                skip_zeros=False,
            )
            # type of input distribution
            if clipped_distr is not None:
                # manually specified by user during init
                self.distribution_kind = DistKind.CLIPPED if clipped_distr else DistKind.SYMM
            else:
                # infer distribution based on input modules
                errmsg = f"""QListener cannot infer kind of input distribution on its own :/
It listens to {self.mods}.
Please specify the kind of input distribution for this QListener
by initializing it with clipped_distr: bool given as kwarg.
"""
                # is there a clipping input module?
                clipping = True in [isinstance(mod, tuple(CLIPPING_MODULES)) for mod in self.mods]
                # is there a symmetrizing input module?
                symm = True in [isinstance(mod, tuple(SYMMETRIZING_MODULES)) for mod in self.mods]

                if clipping and not symm:
                    self.distribution_kind = DistKind.CLIPPED
                    distkind = "clipped"
                elif symm and not clipping:
                    self.distribution_kind = DistKind.SYMM
                    distkind = "symmetric"
                else:
                    if not clipping and not symm:
                        errmsg += "(The problem could be due to the modules above being unknown.)"
                        raise QuantConfigurationError(errmsg)
                    else:
                        # errmsg += "(The problem is due to some input modules producing a symmetric, others a clipped distribution.)"
                        # NOTE assume clipping is applied to everything; this occurs in a qlistener that listens to a relu after a batchnorm
                        qlogger.warn(f"QListener encountered some clipping, some symmetrizing input modules. Assuming everything is clipped.")
                        self.distribution_kind = DistKind.CLIPPED
                        distkind = "clipped"
                qlogger.warn(f"QListener listening to\n{self.mods}\ndecided on {distkind}")
        else:
            # distribution does not matter if we just estimate EMA min/max
            if clipped_distr is not None:
                qlogger.warn(f"QListener listening to\n{self.mods}\nignores given kwarg clipped_distr={clipped_distr} because it calibrates with EMA only")
            self.distribution_kind = DistKind.IGNORE

        if self.distribution_kind != DistKind.CLIPPED:
            self.__stats__ = defaultdict()

        threshs = qkwargs["thresholds"].lower()
        if "symm" in threshs:
            self.threshold_mode = ThresholdMode.Symmetric
        elif "indep" in threshs:
            self.threshold_mode = ThresholdMode.Independent
        elif "conj" in threshs:
            self.threshold_mode = ThresholdMode.Conjugate
        else:
            raise QuantConfigurationError(f"thresholds={threshs}")

        self.dont_fakeQ = dont_fakeQ

        self._qparams_set = False
        # print(f"qlistener {plot_name} setup ended;\nself.num_bits={self.num_bits}\nself.num_bits_weight={self.num_bits_weight}")

    def freeze(self):
        qlogger.info(f"{self} stopped recording.")
        assert not self.set_qparams_during_quantization, "stats must have been set during qat to freeze"

        # TODO call super().forward_qat .. how can I use self in method?
        self.forward_qat = lambda x: x

    def forward_fp(self, x: Tensor, dont_plot=False):
        x = self.qplotter(x, dont_plot=dont_plot)
        return x

    def forward_calib(self, x: Tensor, dont_plot=False):
        """
        Save histograms for Calibration as in
        https://on-demand.gputechconf.com/gtc/2017/presentation/s7310-8-bit-inference-with-tensorrt.pdf
        """
        assert self.stage == QuantStage.Calibration
        if self.calibration_mode == CalibMode.KL:
            self.hist_calib.collect(x)
        if not self.distribution_kind == DistKind.CLIPPED:
            # update ema for mean or min+max
            self._update_ema(x)
        if not self.set_qparams_during_quantization:
            self._set_qparams()
        x = self.qplotter(x, dont_plot=dont_plot)
        return x

    def forward_qat(self, x: QTensor, dont_plot=False):
        """
        Collect stats, optionally fakequantize;
        per default also set qparams of monitored modules
        """
        # print(f"ql({self.qplotter.name}) input bits: {x.num_bits}; self.num_bits={self.num_bits}")
        super().forward_qat()
        assert isinstance(x, QTensor), type(x)
        if not self.distribution_kind==DistKind.CLIPPED:
            self._update_ema(x)

        if not self.dont_fakeQ:
            x = self.fake_quantize(
                x,
                self.quantization,
                self.num_bits,
                self.__stats__["min"],
                self.__stats__["max"],
                handling_qtensors=True,
            )
        if not self.set_qparams_during_quantization:
            # already make scale and zero accessible here for NonQuantizedModule
            # also done for KL_CLIPPED calibration in tensorRT's procedure
            self._set_qparams()

        if self.n_qat_batches == self.record_n_batches:
            self.freeze()
        assert not x.quantized
        x = self.qplotter(x, dont_plot=dont_plot)
        # print(f"ql({self.qplotter.name}) output bits: {x.num_bits}; self.num_bits={self.num_bits}")
        return x

    def forward_quantized(self, x: QTensor, dont_plot=False) -> QTensor:

        if __ASSERT__:
            # costly!
            assert isinstance(x, QTensor)
            assert x.quantized
            assert is_integer(x._t)
            assert x._t.min() != x._t.max(), (x._t.min(), self.__stats__)
            assert len(torch.unique(x._t)) > 1, torch.unique(x._t)

        x = self.qplotter(x, dont_plot=dont_plot)
        return x

    def _update_ema(self, x: Union[Tensor, QTensor]):
        """
        Calculates EMA for activations, based on https://www.tensorflow.org/api_docs/python/tf/train/ExponentialMovingAverage
        Each call calculates EMA for one module, specified by key.
        EMA statistics are saved to self.__stats__,
        a regular python dictionary containing EMA stats.
        If and what EMA stats are saved depends on self.calibration_mode and self.distribution_kind:
            * CalibMode.KL AND DistKind.SYMM: "mu"
            * CalibMode.KL AND DistKind.CLIPPED: nothing
            * CalibMode.EMA: "min", "max"
        :param x: QTensor, unless fp is True, then self.calibration_mode must be gaussian, and x FP32
        :param fp: string, name/identifier of current module
        :return: stats: updated EMA
        """
        assert not isinstance(x, Tensor), "REMOVE THIS"
        x = x.detach()
        assert not torch.isnan(x).any(), f"fraction of NaNs: {torch.isnan(x).sum().item()/x.nelement()}"

        if self.function is not None:
            # transform input by function (exp; for softmax)
            cache = x
            x = self.function(x)
            assert not torch.isinf(x).any(), f"fraction of infs: {torch.isinf(x).sum()/x.view(-1).shape[0]}, {cache.max().item()}, {cache.min().item()}"

        if self.distribution_kind == DistKind.SYMM:
            mu = torch.mean(x).item()
            # sigma = torch.std(x).item()
            dict_new_vals = {"mu": mu}
        else:
            assert self.calibration_mode == CalibMode.EMA
            min_val = torch.min(x).item()
            max_val = torch.max(x).item()
<<<<<<< HEAD
            assert max_val != min_val, (max_val, x.unique())
=======
            log_qlayer("update ema ---v")
            log_qlayer("max_val: ", (max_val))
            log_qlayer("min_val: ", (min_val))
            log_qlayer("update ema ---^")
            if max_val == min_val:
                # assert False, (min_val, max_val)
                pass

>>>>>>> ab177583
            dict_new_vals = {"min": min_val, "max": max_val}

        if not self.__stats__:
            self.__stats__ = dict_new_vals
        # else:
        #     for key, new_val in dict_new_vals.items():
        #         curr_val = self.__stats__[key]
        #         self.__stats__[key] = max(new_val, curr_val) if curr_val is not None else new_val

        for key, ema in self.__stats__.items():
            new_val = dict_new_vals[key]
            self.__stats__[key] -= (1 - self.ema_decay) * (ema - new_val)

    def quantize(self):
        if self.set_qparams_during_quantization:
            self._set_qparams()
        super().quantize()

    def _compute_thresholds(self, a, b, mu=None):
        if self.threshold_mode == ThresholdMode.Symmetric:
            return a, b
        elif self.threshold_mode == ThresholdMode.Independent:
            return a, b
        elif self.threshold_mode == ThresholdMode.Conjugate:
            assert mu is not None
            t = max(abs(mu - a), abs(mu - b))
            return (mu - t).item(), (mu + t).item()

    def _set_qparams(self):
        # sets quantization parameters of listened-to modules
        # depends on self.calibration_mode
        try:
            if self.calibration_mode==CalibMode.EMA:
                stats = self.__stats__
                scale, zero = self.quantization.calc_params(
                    min_val=stats["min"], max_val=stats["max"], num_bits=self.num_bits
                )
            else:
                if self.distribution_kind==DistKind.SYMM:
                    stats = self.__stats__
                    mu = stats["mu"]
                    a, b = self.hist_calib.compute_range(mu, title=self)
                    lower, upper = self._compute_thresholds(mu, a, b)
                    scale, zero = self.quantization.calc_params(
                        min_val=lower, max_val=upper, num_bits=self.num_bits
                    )
                elif self.distribution_kind==DistKind.CLIPPED:
                    a, b = self.hist_calib.compute_one_bound()
                    scale, zero = self.quantization.calc_params(
                        min_val=a, max_val=b, num_bits=self.num_bits
                    )
        except KeyError as KE:
            raise Exception(f"Got KeyError: {KE} during conversion of {self}. It was possibly never called during tuning?")

        prefix = self.name + "_" if self.name else ""

        # set attributes for all listened to modules and qlistener itself
        for mod in self.mods + [self]:
            msg = ("="*20)+"\n"+f"Successfully set {mod}'s qparams: {prefix}scale={scale}, {prefix}zero={zero}"
            setattr(mod, prefix+"scale", scale)
            setattr(mod, prefix+"zero", zero)
            if self.distribution_kind!=DistKind.CLIPPED:
                msg += f", {list(stats.keys())}"
                for key, ema in stats.items():
                    setattr(mod, prefix+key, ema)
            # qlogger.debug(msg+"\n"+("="*20))
        self._qparams_set = True

    def __repr__(self):
        s = f"QListener(\n"
        if self.name:
            s += "name={self.name},\n"
        s += "plot_name={self.plot_name},\n"
        s += "mods={self.mods},\n"
        s += "dist={self.distribution_kind},\n"
        s += "calib={self.calibration_mode})\n"
        s += ")"
        return s

class QPlotter(QuantizableModule):
    """
    Module to save histograms of forwarded Tensors;
    saving with different frequencies/indices per quantization stage.
    """
    def __init__(
            self,
            plot_name, # title of matplotlib plot
            stage_plot_freqs: Dict[str,int] = { # for each quantization stage, save a histogram every so often?
                "FP32": -1,
                "Calibration": -1,
                "QAT": -1,
                "Quantized": -1,
            },
            stage_plot_indices: Dict[str, List[int]] = { # for each quantization stage, save a histogram of the ith Tensor passing through?
                "FP32":[],
                "Calibration":[],
                "QAT":[],
                "Quantized":[],
            },
            **qkwargs
        ):
        super().__init__(**qkwargs)
        ext = "png" # save histogram as png files

        self.float_bins = qkwargs.get("calib_num_bins", 1000) # x axis resolution during floating point/calibration

        self.name = plot_name.replace(" ","_")
        self.stage_plot_freqs = stage_plot_freqs if \
                not "stage_plot_freqs" in qkwargs else qkwargs["stage_plot_freqs"]
        self.stage_plot_indices = stage_plot_indices if not "stage_plot_indices" in qkwargs else qkwargs["stage_plot_indices"]

        # create plot directory under name
        # FIXME TODO NOTE get log directory name and run name from TrainMan
        plots_dir = os.path.join("logs", qkwargs["name"], "plots")
        if not os.path.exists(plots_dir):
            os.mkdir(plots_dir)

        plot_dir = os.path.join(plots_dir, self.name)
        self.plot_dir = plot_dir # TODO add to cfg/CLI or read from datetime
        self.plot_tmpl = "{}_{}_{}."+ext

        # create a sub-plotdirectory for each quantization stage
        sub_dirs = [os.path.join(self.plot_dir, stage) for stage in list(self.stage_dict.values())]
        if not os.path.exists(self.plot_dir):
            os.mkdir(self.plot_dir)
            # qlogger.debug(f"Created directory {self.plot_dir}!")
        for sub_dir in sub_dirs:
            if not os.path.exists(sub_dir):
                os.mkdir(sub_dir)
                # qlogger.debug(f"Created directory {sub_dir}!")

        self.logger = logging.getLogger(name=self.name)
        # increase when dont_plot is not True in forward call
        self.stage_counters = {
            "FP32": 0,
            "Calibration": 0,
            "QAT": 0,
            "Quantized": 0,
        }

        # FOR MODEL GRAPH VISUALIZATION:
        latests_dir = os.path.join(plots_dir, "LATEST_PLOTS")
        if not os.path.exists(latests_dir):
            os.mkdir(latests_dir)

        # will create copy of file when plotting and write it to this file always:
        latest_copy = self.name+"_latest_{}." + ext
        self.latest_path = lambda: os.path.join(latests_dir, latest_copy.format(self.stage_str()))

        # encoding of path of copy of latest png for saving in backward context
        self.encoded_latest_copy = lambda: torch.Tensor(list(map(ord, latest_copy.format(self.stage_str()))))

        class PlotHackFn(torch.autograd.Function):
            """
            Hacky torch.autograd.Function used by tst_pytorch.QPlotter
            to save the path of the latest saved image.
            For visualizing the activations with pytorchviz
            Retrieved by torchviz.make_dot
            """
            @staticmethod
            def forward(ctx, x: torch.Tensor):
                ctx.save_for_backward(self.encoded_latest_copy())
                return x

            @staticmethod
            def backward(ctx, grad_output):
                """ Identity """
                return grad_output

        self.plot_hack_fn = PlotHackFn.apply

    def forward_fp(self, x: Tensor, dont_plot=False) -> None:
        self._log(x, dont_plot=dont_plot)
        return self.plot_hack_fn(x)

    def forward_calib(self, x, *args, **kwargs):
        self._log(x, **kwargs)
        return self.plot_hack_fn(x)

    def forward_qat(self, x: Optional[QTensor] = None, dont_plot = False) -> QTensor:

        assert x.num_bits==self.num_bits, (x.num_bits, self.num_bits)
        self._log(x, dont_plot=dont_plot)
        out = self.plot_hack_fn(x._t)

        return QTensor(out, scale=x.scale, zero=x.zero, num_bits=self.num_bits, quantized=False)

    def forward_quantized(self, x: QTensor, dont_plot=False) -> QTensor:

        assert x.num_bits==self.num_bits, (x.num_bits, self.num_bits)
        self._log(x, dont_plot=dont_plot)
        out = self.plot_hack_fn(x._t)

        return QTensor(out, scale=x.scale, zero=x.zero, num_bits=self.num_bits, quantized=True)

    def _log(self, x: Union[Tensor, QTensor], dont_plot=False):
        """
        """

        bins = None
        if isinstance(x, QTensor):
            data, scale, zero = x._t, x.scale, x.zero
            if self.stage == QuantStage.QAT:
                # assert not x.quantized
                a = ( 0 - zero) * scale
                b = ((2**self.num_bits-1) - zero) * scale
                size = (b-a)/(2**self.num_bits-1)
            else:
                # data is quantized
                vmin, vmax = data.min(), data.max()

                through = len(torch.unique(data))
                mini = min(2**self.num_bits, data.nelement())
                through_ratio = (through/mini) * 100

                fstr = f"STATS:\nSCALE\t= {scale},\nZERO\t= {zero};"
                fstr += f"\nMIN\t= {vmin};\nMAX\t= {vmax};"
                fstr += f"\nSHAPE\t= {data.shape}"
                fstr += f"\nNELEM\t= {data.nelement()}"
                fstr += f"\nUNIQ\t= {data.unique()}"
                fstr += f"\n#UNIQ\t= {through} ({through_ratio}% of {mini})"

                self.logger.debug("="*20)
                self.logger.debug(fstr)

                assert x.quantized

                a = 0
                b = 2**self.num_bits-1
                size = 1

            # get bins
            bins = np.arange(a,b+size,size)
            info = f";\nscale={round(scale,3)}, zero={round(zero,3)}"
        else:
            bins = self.float_bins
            data = x
            info = ""

        if hasattr(self, "min"):
            assert hasattr(self, "max")
            info += f";\nmin={round(self.min, 2)}, max={round(self.max,2)}"

            # Original idea to investigate binning: Log Variance
            # sorted_data = data.reshape(-1).sort()[0]
            # shifts = (sorted_data - sorted_data.roll(1))
            # weighted_var = shifts.var()/(data.max()-data.min())
            # qlogger.debug(f"WEIGHTED_VAR({name}): {weighted_var.item()}")

        # if idx matches either of the two plotting criteria, store matplotlib histogram
        stage_str = self.stage_str()
        count = self.stage_counters[stage_str]
        freq = self.stage_plot_freqs[stage_str]
        plot_because_freq = False if freq <= 0 else count % freq == 0
        plot_because_idx = count in self.stage_plot_indices[stage_str]

        if not dont_plot and (plot_because_idx or plot_because_freq):
            # plot data

            plot_data = data.detach().reshape(-1).cpu().numpy()

            plt.hist(plot_data, bins=bins)
            plt.ylabel("Frequency of bin")
            plt.title(stage_str+f" hist ({self.name}), batch #{count}"+info, fontsize=10)
            plt.gcf()

            # save
            fig_path = os.path.join(self.plot_dir, stage_str, self.plot_tmpl.format(stage_str, self.name, count))

            plt.savefig(fig_path)
            # update latest png (have to write png instead of symlink to above fig_path,
            # because graphviz considers symlinks unsafe)
            plt.savefig(self.latest_path())
            plt.gcf().clear()

        if not dont_plot:
            self.stage_counters[stage_str] += 1


# import these lists to files that define relevant modules (batchnorm.py)
# and add relevant modules to given list

# for calibration to work
# these must be updated in every module that adds QuantizableModules in need of a listener
global CLIPPING_MODULES, SYMMETRIZING_MODULES
CLIPPING_MODULES = [
    QReLU6,
    nn.ReLU6,
    nn.ReLU
] # ^ comprehensive list of modules that output clipped distribution

SYMMETRIZING_MODULES = [
    nn.BatchNorm1d,
    nn.BatchNorm2d,
    nn.Linear,
    QMatMul,
    QFill,
] # ^ comprehensive list of modules that output symmetric distribution


global OPS, NONQUANT
OPS = [
    nn.Conv2d,
    nn.Linear,
    nn.modules.batchnorm._BatchNorm,
    nn.MaxPool2d
]
NONQUANT = [
    NonQuantizableModuleWrap
]


<|MERGE_RESOLUTION|>--- conflicted
+++ resolved
@@ -1397,18 +1397,9 @@
             assert self.calibration_mode == CalibMode.EMA
             min_val = torch.min(x).item()
             max_val = torch.max(x).item()
-<<<<<<< HEAD
+
             assert max_val != min_val, (max_val, x.unique())
-=======
-            log_qlayer("update ema ---v")
-            log_qlayer("max_val: ", (max_val))
-            log_qlayer("min_val: ", (min_val))
-            log_qlayer("update ema ---^")
-            if max_val == min_val:
-                # assert False, (min_val, max_val)
-                pass
-
->>>>>>> ab177583
+
             dict_new_vals = {"min": min_val, "max": max_val}
 
         if not self.__stats__:
